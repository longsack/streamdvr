--- conflicted
+++ resolved
@@ -14,60 +14,8 @@
         this.timeOut = 20000;
     }
 
-<<<<<<< HEAD
-    processUpdates() {
-        const stats = fs.statSync("updates.yml");
-        if (!stats.isFile()) {
-            this.dbgMsg("updates.yml does not exist");
-            return {includeStreamers: [], excludeStreamers: [], dirty: false};
-        }
-
-        let includeStreamers = [];
-        let excludeStreamers = [];
-
-        const updates = yaml.safeLoad(fs.readFileSync("updates.yml", "utf8"));
-
-        if (!updates.includeCb) {
-            updates.includeCb = [];
-        } else if (updates.includeCb.length > 0) {
-            this.msg(updates.includeCb.length + " streamer(s) to include");
-            includeStreamers = updates.includeCb;
-            updates.includeCb = [];
-        }
-
-        if (!updates.excludeCb) {
-            updates.excludeCb = [];
-        } else if (updates.excludeCb.length > 0) {
-            this.msg(updates.excludeCb.length + " streamer(s) to exclude");
-            excludeStreamers = updates.excludeCb;
-            updates.excludeCb = [];
-        }
-
-        // if there were some updates, then rewrite updates.yml
-        if (includeStreamers.length > 0 || excludeStreamers.length > 0) {
-            fs.writeFileSync("updates.yml", yaml.safeDump(updates), "utf8");
-        }
-
-        return {includeStreamers: includeStreamers, excludeStreamers: excludeStreamers, dirty: false};
-    }
-
-    updateList(nm, add, isTemp) {
-        let update = false;
-        if (super.updateList({nm: nm, uid: nm}, isTemp ? this.temp : this.config.cb, add, isTemp)) {
-            if (add) {
-                this.config.cb.push(nm);
-                update = true;
-            } else if (this.config.cb.indexOf(nm) !== -1) {
-                this.config.cb = _.without(this.config.cb, nm);
-                update = true;
-            }
-        }
-
-        return Promise.try(() => update);
-=======
     updateList(nm, add, isTemp) {
         return Promise.try(() =>  super.updateList({nm: nm, uid: nm}, add, isTemp));
->>>>>>> 6ba1206a
     }
 
     checkStreamerState(nm) {
@@ -160,11 +108,6 @@
                 this.streamerList.set(nm, {uid: nm, nm: nm, streamerState: "Offline", filename: ""});
             }
         }
-        for (let i = 0; i < this.temp.length; i++) {
-            if (!this.streamerList.has(this.temp[i])) {
-                this.streamerList.set(this.temp[i], {uid: this.config.cb[i], nm: this.config.cb[i], streamerState: "Offline", filename: ""});
-            }
-        }
 
         this.render();
 
