--- conflicted
+++ resolved
@@ -162,7 +162,6 @@
         }
         this.render();
 
-<<<<<<< HEAD
         const nms = [];
         this.streamerList.forEach(function(value) {
             nms.push(value.nm);
@@ -187,20 +186,9 @@
 
         const funcs = serRuns.map((batch) => () => this.checkStreamersState(batch));
 
-        return promiseSerial(funcs).then(function() {
-            return me.streamersToCap;
-        }).catch(function(err) {
-            me.errMsg(err.toString());
-        });
-=======
-        const queries = [];
-
-        this.streamerList.forEach((value) => {
-            queries.push(this.checkStreamerState(value.nm));
-        });
-
-        return Promise.all(queries).then(() => this.streamersToCap);
->>>>>>> 214df46f
+        return promiseSerial(funcs).then(() => this.streamersToCap).catch((err) => {
+            this.errMsg(err.toString());
+        });
     }
 
     setupCapture(streamer) {
