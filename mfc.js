const Promise = require("bluebird");
const mfc     = require("MFCAuto");
const site    = require("./site");
const _       = require("underscore");
const fs      = require("fs");
const yaml    = require("js-yaml");
const colors  = require("colors/safe");

class Mfc extends site.Site {
    constructor(config, screen, logbody, inst, total) {
        super("MFC   ", config, "_mfc", screen, logbody, inst, total);
        mfc.setLogLevel(0);
        this.mfcGuest = new mfc.Client("guest", "guest", {useWebSockets: false, camYou: false});
    }

    connect() {
        const me = this;

        return Promise.try(function() {
            return me.mfcGuest.connectAndWaitForModels();
        }).catch(function(err) {
            me.errMsg(err.toString());
            return err;
        });
    }

    disconnect() {
        this.mfcGuest.disconnect();
    }

    queryUser(nm) {
        return this.mfcGuest.queryUser(nm);
    }

    processUpdates() {
        const stats = fs.statSync("updates.yml");
        if (!stats.isFile()) {
            return {includeStreamers: [], excludeStreamers: [], dirty: false};
        }

        let includeStreamers = [];
        let excludeStreamers = [];

        const updates = yaml.safeLoad(fs.readFileSync("updates.yml", "utf8"));

        if (!updates.includeMfc) {
            updates.includeMfc = [];
        } else if (updates.includeMfc.length > 0) {
            this.msg(updates.includeMfc.length + " streamer(s) to include");
            includeStreamers = updates.includeMfc;
            updates.includeMfc = [];
        }

        if (!updates.excludeMfc) {
            updates.excludeMfc = [];
        } else if (updates.excludeMfc.length > 0) {
            this.msg(updates.excludeMfc.length + " streamer(s) to exclude");
            excludeStreamers = updates.excludeMfc;
            updates.excludeMfc = [];
        }

        // if there were some updates, then rewrite updates.yml
        if (includeStreamers.length > 0 || excludeStreamers.length > 0) {
            fs.writeFileSync("updates.yml", yaml.safeDump(updates), "utf8");
        }

        return {includeStreamers: includeStreamers, excludeStreamers: excludeStreamers, dirty: false};
    }

    updateList(nm, add) {
        // Fetch the UID. The streamer does not have to be online for this.
        return this.queryUser(nm).then((streamer) => {
            let update = false;
            if (typeof streamer !== "undefined") {
                if (super.updateList(streamer, this.config.mfc, add)) {
<<<<<<< HEAD
                    this.dbgMsg("wtf");
                    if (add) {
                        this.dbgMsg("wtf2");
                        this.config.mfc.push(streamer.uid);
                        update = true;
                    } else if (this.config.mfc.indexOf(streamer.uid) !== -1) {
                        this.dbgMsg("wtf3");
=======
                    if (add) {
                        this.config.mfc.push(streamer.uid);
                        update = true;
                    } else if (this.config.mfc.indexOf(streamer.uid) !== -1) {
>>>>>>> adfd4820
                        this.config.mfc = _.without(this.config.mfc, streamer.uid);
                        update = true;
                    }
                }
            } else {
                this.errMsg("Could not find " + colors.name(nm));
            }
            return update;
        });
    }

    updateStreamers(bundle, add) {
        const queries = [];
        const list = add ? bundle.includeStreamers : bundle.excludeStreamers;

        for (let i = 0; i < list.length; i++) {
            this.dbgMsg("Checking if " + colors.name(list[i]) + " exists.");
            queries.push(this.updateList(list[i], add));
        }

        return Promise.all(queries).then(function() {
            return bundle;
        });
    }

    checkStreamerState(uid) {
        const me = this;

        return Promise.try(function() {
            return me.mfcGuest.queryUser(uid);
        }).then(function(streamer) {
            if (typeof streamer !== "undefined") {
                let isBroadcasting = 0;
                let msg = colors.name(streamer.nm);

                if (!me.streamerList.has(streamer.nm)) {
                    me.streamerList.set(streamer.nm, {uid: uid, nm: streamer.nm, streamerState: "Offline", filename: ""});
                }

                const listitem = me.streamerList.get(streamer.nm);

                if (streamer.vs === mfc.STATE.FreeChat) {
                    listitem.streamerState = "Public Chat";
                    msg += " is in public chat!";
                    me.streamersToCap.push(streamer);
                    isBroadcasting = 1;
                } else if (streamer.vs === mfc.STATE.GroupShow) {
                    listitem.streamerState = "Group Show";
                    msg += " is in a group show";
                } else if (streamer.vs === mfc.STATE.Private) {
                    if (streamer.truepvt === 1) {
                        listitem.streamerState = "True Private";
                        msg += " is in a true private show.";
                    } else {
                        listitem.streamerState = "Private";
                        msg += " is in a private show.";
                    }
                } else if (streamer.vs === mfc.STATE.Away) {
                    listitem.streamerState = "Away";
                    msg += " is away.";
                } else if (streamer.vs === mfc.STATE.Online) {
                    listitem.streamerState = "Away";
                    msg += colors.name("'s") + " stream is off.";
                } else if (streamer.vs === mfc.STATE.Offline) {
                    listitem.streamerState = "Offline";
                    msg += " has logged off.";
                }
                me.streamerList.set(streamer.nm, listitem);
                me.render();
                if ((me.streamerState.has(uid) || streamer.vs !== mfc.STATE.Offline) && streamer.vs !== me.streamerState.get(uid)) {
                    me.msg(msg);
                }
                me.streamerState.set(uid, streamer.vs);
                if (me.currentlyCapping.has(streamer.uid) && isBroadcasting === 0) {
                    // Sometimes the ffmpeg process doesn't end when a streamer
                    // stops broadcasting, so terminate it.
                    me.dbgMsg(colors.name(streamer.nm) + " is no longer broadcasting, ending ffmpeg process.");
                    me.haltCapture(streamer.uid);
                }
            }
            return true;
        }).catch(function(err) {
            me.errMsg(err.toString());
            return err;
        });
    }

    getStreamersToCap() {
        const queries = [];
        const me = this;

        me.streamersToCap = [];

        for (let i = 0; i < this.config.mfc.length; i++) {
            queries.push(this.checkStreamerState(this.config.mfc[i]));
        }

        return Promise.all(queries).then(function() {
            return me.streamersToCap;
        });
    }

    setupCapture(streamer, tryingToExit) {
        const me = this;

        if (!super.setupCapture(streamer, tryingToExit)) {
            return Promise.try(function() {
                return {spawnArgs: "", filename: "", streamer: ""};
            });
        }

        return Promise.try(function() {
            const filename = me.getFileName(streamer.nm);
            const url = "http://video" + (streamer.u.camserv - 500) + ".myfreecams.com:1935/NxServer/ngrp:mfc_" + (100000000 + streamer.uid) + ".f4v_mobile/playlist.m3u8";
            const spawnArgs = me.getCaptureArguments(url, filename);

            return {spawnArgs: spawnArgs, filename: filename, streamer: streamer};
        }).catch(function(err) {
            me.errMsg(colors.name(streamer.nm) + " " + err.toString());
            return err;
        });
    }

    recordStreamers(streamersToCap, tryingToExit) {
        if (streamersToCap === null || streamersToCap.length === 0) {
            return null;
        }

        const caps = [];
        const me = this;

        this.dbgMsg(streamersToCap.length + " streamer(s) to capture");
        for (let i = 0; i < streamersToCap.length; i++) {
            const cap = this.setupCapture(streamersToCap[i], tryingToExit).then(function(bundle) {
                if (bundle.spawnArgs !== "") {
                    me.startCapture(bundle.spawnArgs, bundle.filename, bundle.streamer, tryingToExit);
                }
            });
            caps.push(cap);
        }
        return Promise.all(caps);
    }
}

exports.Mfc = Mfc;
<|MERGE_RESOLUTION|>--- conflicted
+++ resolved
@@ -73,20 +73,10 @@
             let update = false;
             if (typeof streamer !== "undefined") {
                 if (super.updateList(streamer, this.config.mfc, add)) {
-<<<<<<< HEAD
-                    this.dbgMsg("wtf");
-                    if (add) {
-                        this.dbgMsg("wtf2");
-                        this.config.mfc.push(streamer.uid);
-                        update = true;
-                    } else if (this.config.mfc.indexOf(streamer.uid) !== -1) {
-                        this.dbgMsg("wtf3");
-=======
                     if (add) {
                         this.config.mfc.push(streamer.uid);
                         update = true;
                     } else if (this.config.mfc.indexOf(streamer.uid) !== -1) {
->>>>>>> adfd4820
                         this.config.mfc = _.without(this.config.mfc, streamer.uid);
                         update = true;
                     }
