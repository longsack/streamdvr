const Promise = require("bluebird");
const mfc     = require("MFCAuto");
const site    = require("./site");
const _       = require("underscore");
const colors  = require("colors/safe");

class Mfc extends site.Site {
    constructor(config, screen, logbody, inst, total) {
        super("MFC   ", config, "_mfc", screen, logbody, inst, total);
<<<<<<< HEAD
        mfc.setLogLevel(0);
        this.mfcGuest = new mfc.Client("guest", "guest", {useWebSockets: config.mfcWebsocket, camYou: false});
=======
        mfc.setLogLevel(3);
        this.mfcGuest = new mfc.Client("guest", "guest", {useWebSockets: this.listConfig.mfcWebsocket, camYou: false});
>>>>>>> 6ba1206a
    }

    connect() {
        return Promise.try(() => this.mfcGuest.connectAndWaitForModels()).catch((err) => {
            this.errMsg(err.toString());
            return err;
        });
    }

    disconnect() {
        this.mfcGuest.disconnect();
    }

    queryUser(nm) {
        return this.mfcGuest.queryUser(nm);
    }

<<<<<<< HEAD
    processUpdates() {
        const stats = fs.statSync("updates.yml");
        if (!stats.isFile()) {
            return {includeStreamers: [], excludeStreamers: [], dirty: false};
        }

        let includeStreamers = [];
        let excludeStreamers = [];

        const updates = yaml.safeLoad(fs.readFileSync("updates.yml", "utf8"));

        if (!updates.includeMfc) {
            updates.includeMfc = [];
        } else if (updates.includeMfc.length > 0) {
            this.msg(updates.includeMfc.length + " streamer(s) to include");
            includeStreamers = updates.includeMfc;
            updates.includeMfc = [];
        }

        if (!updates.excludeMfc) {
            updates.excludeMfc = [];
        } else if (updates.excludeMfc.length > 0) {
            this.msg(updates.excludeMfc.length + " streamer(s) to exclude");
            excludeStreamers = updates.excludeMfc;
            updates.excludeMfc = [];
        }

        // if there were some updates, then rewrite updates.yml
        if (includeStreamers.length > 0 || excludeStreamers.length > 0) {
            fs.writeFileSync("updates.yml", yaml.safeDump(updates), "utf8");
        }

        return {includeStreamers: includeStreamers, excludeStreamers: excludeStreamers, dirty: false};
    }

    updateList(nm, add, isTemp) {
        // Fetch the UID. The streamer does not have to be online for this.
        return this.queryUser(nm).then((streamer) => {
            let update = false;
            if (typeof streamer !== "undefined") {
                if (super.updateList(streamer, isTemp ? this.temp : this.config.mfc, add, isTemp)) {
                    if (add) {
                        this.config.mfc.push(streamer.uid);
                        update = true;
                    } else if (this.config.mfc.indexOf(streamer.uid) !== -1) {
                        this.config.mfc = _.without(this.config.mfc, streamer.uid);
                        update = true;
                    }
                }
            } else {
                this.errMsg("Could not find " + colors.name(nm));
            }
            return update;
        });
=======
    updateList(nm, add, isTemp) {
        // Fetch the UID. The streamer does not have to be online for this.
        return this.queryUser(nm).then((streamer) => super.updateList(streamer, add, isTemp));
>>>>>>> 6ba1206a
    }

    updateStreamers(bundle, add) {
        const queries = [];
        const list = add ? bundle.includeStreamers : bundle.excludeStreamers;

        for (let i = 0; i < list.length; i++) {
            this.dbgMsg("Checking if " + colors.name(list[i]) + " exists.");
            queries.push(this.updateList(list[i], add, false).then((dirty) => {
                bundle.dirty |= dirty;
            }));
        }

        return Promise.all(queries).then(() => bundle);
    }

    checkStreamerState(uid) {

        return Promise.try(() => this.mfcGuest.queryUser(uid)).then((streamer) => {
            if (typeof streamer === "undefined") {
                return true;
            }

            let isBroadcasting = 0;
            let msg = colors.name(streamer.nm);

            if (!this.streamerList.has(streamer.nm)) {
                this.streamerList.set(streamer.nm, {uid: uid, nm: streamer.nm, streamerState: "Offline", filename: ""});
            }

            const listitem = this.streamerList.get(streamer.nm);

            if (streamer.vs === mfc.STATE.FreeChat) {
                listitem.streamerState = "Public Chat";
                msg += " is in public chat!";
                this.streamersToCap.push(streamer);
                isBroadcasting = 1;
            } else if (streamer.vs === mfc.STATE.GroupShow) {
                listitem.streamerState = "Group Show";
                msg += " is in a group show";
            } else if (streamer.vs === mfc.STATE.Private) {
                if (streamer.truepvt === 1) {
                    listitem.streamerState = "True Private";
                    msg += " is in a true private show.";
                } else {
                    listitem.streamerState = "Private";
                    msg += " is in a private show.";
                }
            } else if (streamer.vs === mfc.STATE.Away) {
                listitem.streamerState = "Away";
                msg += " is away.";
            } else if (streamer.vs === mfc.STATE.Online) {
                listitem.streamerState = "Away";
                msg += colors.name("'s") + " stream is off.";
            } else if (streamer.vs === mfc.STATE.Offline) {
                listitem.streamerState = "Offline";
                msg += " has logged off.";
            }

            super.checkStreamerState(streamer, listitem, msg, isBroadcasting, streamer.vs === mfc.STATE.Offline, streamer.vs);

            this.render();
            return true;
        }).catch((err) => {
            this.errMsg(err.toString());
            return err;
        });
    }

    getStreamersToCap() {
        const queries = [];

        this.streamersToCap = [];

        for (let i = 0; i < this.listConfig.streamers.length; i++) {
            queries.push(this.checkStreamerState(this.listConfig.streamers[i]));
        }

        // Only add a streamer from temp list if they are not
        // in the primary list.  Prevents duplicate recording.
        for (let i = 0; i < this.tempList.length; i++) {
            if (!_.contains(this.listConfig.streamers, this.tempList[i])) {
                queries.push(this.checkStreamerState(this.tempList[i]));
            }
        }

        // Only add a streamer from temp list if they are not
        // in the primary list.  Prevents duplicate recording.
        for (let i = 0; i < this.temp.length; i++) {
            if (!_.constains(this.config.mfc, this.temp[i])) {
                queries.push(this.checkStreamerState(this.temp[i]));
            }
        }

        return Promise.all(queries).then(() => this.streamersToCap);
    }

    setupCapture(streamer) {

        if (!super.setupCapture(streamer)) {
            const empty = {spawnArgs: "", filename: "", streamer: ""};
            return Promise.try(() => empty);
        }

        return Promise.try(() => {
            const filename = this.getFileName(streamer.nm);
            const url = "http://video" + (streamer.u.camserv - 500) + ".myfreecams.com:1935/NxServer/ngrp:mfc_" + (100000000 + streamer.uid) + ".f4v_mobile/playlist.m3u8";
            const spawnArgs = this.getCaptureArguments(url, filename);

            return {spawnArgs: spawnArgs, filename: filename, streamer: streamer};
        }).catch((err) => {
            this.errMsg(colors.name(streamer.nm) + " " + err.toString());
            return err;
        });
    }
}

exports.Mfc = Mfc;
<|MERGE_RESOLUTION|>--- conflicted
+++ resolved
@@ -7,13 +7,8 @@
 class Mfc extends site.Site {
     constructor(config, screen, logbody, inst, total) {
         super("MFC   ", config, "_mfc", screen, logbody, inst, total);
-<<<<<<< HEAD
         mfc.setLogLevel(0);
-        this.mfcGuest = new mfc.Client("guest", "guest", {useWebSockets: config.mfcWebsocket, camYou: false});
-=======
-        mfc.setLogLevel(3);
         this.mfcGuest = new mfc.Client("guest", "guest", {useWebSockets: this.listConfig.mfcWebsocket, camYou: false});
->>>>>>> 6ba1206a
     }
 
     connect() {
@@ -31,66 +26,9 @@
         return this.mfcGuest.queryUser(nm);
     }
 
-<<<<<<< HEAD
-    processUpdates() {
-        const stats = fs.statSync("updates.yml");
-        if (!stats.isFile()) {
-            return {includeStreamers: [], excludeStreamers: [], dirty: false};
-        }
-
-        let includeStreamers = [];
-        let excludeStreamers = [];
-
-        const updates = yaml.safeLoad(fs.readFileSync("updates.yml", "utf8"));
-
-        if (!updates.includeMfc) {
-            updates.includeMfc = [];
-        } else if (updates.includeMfc.length > 0) {
-            this.msg(updates.includeMfc.length + " streamer(s) to include");
-            includeStreamers = updates.includeMfc;
-            updates.includeMfc = [];
-        }
-
-        if (!updates.excludeMfc) {
-            updates.excludeMfc = [];
-        } else if (updates.excludeMfc.length > 0) {
-            this.msg(updates.excludeMfc.length + " streamer(s) to exclude");
-            excludeStreamers = updates.excludeMfc;
-            updates.excludeMfc = [];
-        }
-
-        // if there were some updates, then rewrite updates.yml
-        if (includeStreamers.length > 0 || excludeStreamers.length > 0) {
-            fs.writeFileSync("updates.yml", yaml.safeDump(updates), "utf8");
-        }
-
-        return {includeStreamers: includeStreamers, excludeStreamers: excludeStreamers, dirty: false};
-    }
-
-    updateList(nm, add, isTemp) {
-        // Fetch the UID. The streamer does not have to be online for this.
-        return this.queryUser(nm).then((streamer) => {
-            let update = false;
-            if (typeof streamer !== "undefined") {
-                if (super.updateList(streamer, isTemp ? this.temp : this.config.mfc, add, isTemp)) {
-                    if (add) {
-                        this.config.mfc.push(streamer.uid);
-                        update = true;
-                    } else if (this.config.mfc.indexOf(streamer.uid) !== -1) {
-                        this.config.mfc = _.without(this.config.mfc, streamer.uid);
-                        update = true;
-                    }
-                }
-            } else {
-                this.errMsg("Could not find " + colors.name(nm));
-            }
-            return update;
-        });
-=======
     updateList(nm, add, isTemp) {
         // Fetch the UID. The streamer does not have to be online for this.
         return this.queryUser(nm).then((streamer) => super.updateList(streamer, add, isTemp));
->>>>>>> 6ba1206a
     }
 
     updateStreamers(bundle, add) {
