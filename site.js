--- conflicted
+++ resolved
@@ -557,15 +557,8 @@
                 state = colors.file(value.filename);
             }
             this.list.pushLine(name + state);
-<<<<<<< HEAD
-        }
-        if (typeof this.screen !== "undefined") {
-            this.screen.render();
-        }
-=======
         }
         this.tui.screen.render();
->>>>>>> c5a33e6b
     }
 }
 
